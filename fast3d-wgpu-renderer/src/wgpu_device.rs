--- conflicted
+++ resolved
@@ -202,13 +202,6 @@
         let mut combine_uniform_buffer_offset = 0;
         let mut frame_uniform_buffer_offset = 0;
 
-<<<<<<< HEAD
-        // create shaders in parallel
-        output.draw_calls.par_iter().take(output.draw_calls.len() - 1).for_each(|draw_call| {
-            let shared_map = Arc::clone(&self.shader_cache);
-            Self::prepare_shader(device, draw_call.shader_id, draw_call.shader_config, &shared_map);
-        });
-=======
         // create shaders in parallel, but first, reduce to unique shader id's
         output
             .draw_calls
@@ -223,7 +216,6 @@
             .for_each(|(shader_id, shader)| {
                 self.shader_cache.insert(shader_id, shader);
             });
->>>>>>> eaf271a8
 
         // omit the last draw call, because we know we that's an extra from the last flush
         // for draw_call in &self.rcp_output.draw_calls[..self.rcp_output.draw_calls.len() - 1] {
@@ -719,14 +711,8 @@
 
         frame_uniform_buffer_offset: wgpu::BufferAddress,
         frame_uniform_buf_size: wgpu::BufferAddress,
-<<<<<<< HEAD
-    ) -> wgpu::BindGroup {
-        let shader_cache = self.shader_cache.read().unwrap();
-        let shader_entry = shader_cache.get(shader_id).unwrap();
-=======
     ) -> (wgpu::BindGroup, wgpu::BindGroup) {
         let shader_entry = self.shader_cache.get(shader_id).unwrap();
->>>>>>> eaf271a8
 
         // let vertex_uniform_bind_group = device.create_bind_group(&wgpu::BindGroupDescriptor {
         //     label: Some("Vertex Uniform Bind Group"),
