--- conflicted
+++ resolved
@@ -339,12 +339,7 @@
         });
 
         // Run the RCP
-<<<<<<< HEAD
-        let mut render_data = self.rcp
-            .process_dl(draw_commands_ptr as usize);
-=======
         self.rcp.process_dl(draw_commands_ptr as usize, &mut self.render_data);
->>>>>>> 473c0160
 
         // Process the RCP output
         self.renderer
